--- conflicted
+++ resolved
@@ -1285,20 +1285,8 @@
 
     def add_source(self, position, signal=None, delay=0):
         """
-<<<<<<< HEAD
         Adds a sound source given by its position in the room. Optionally
         a source signal and a delay can be provided.
-
-        Parameters
-        ----------
-        position: array_like (length 2 or 3 depending on room dimension)
-            The location of the source in the room
-        signal: array_like, 1D, optional
-            The signal played by the source
-        delay: float
-            A time delay until the source starts playing the signal
-=======
-        Add a sound source in the room.
 
         Parameters
         -----------
@@ -1309,7 +1297,6 @@
         delay: float, optional
             A time delay until the source signal starts
             in the simulation
->>>>>>> 45b45feb
         """
 
         if (not self.is_inside(np.array(position))):
@@ -1508,7 +1495,6 @@
 
                         hist = self.rt_histograms[m][s][0][b, :new_n_bins]
 
-<<<<<<< HEAD
                         normalization = np.linalg.norm(seq_bp_rot, axis=1)
                         indices = normalization > 0.
                         seq_bp_rot[indices, :] /= normalization[indices, None]
@@ -1519,18 +1505,6 @@
                         seq_bp *= np.sqrt(bw / self.fs * 2.)
 
                         ir_loc[fdl2:fdl2+N] += seq_bp
-=======
-                    # We need to check that microphones are indeed in the room
-                    for m in range(self.mic_array.R.shape[1]):
-                        # if not, it's not visible from anywhere!
-                        if not self.is_inside(self.mic_array.R[:,m]):
-                            self.visibility[-1][m,:] = 0
-
-                # free the C malloc'ed memory
-                libroom.free_sources(c_room)
-
-
->>>>>>> 45b45feb
 
                     # keep for further processing
                     rir_bands.append(ir_loc)
