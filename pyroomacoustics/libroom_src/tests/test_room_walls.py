# @version: 1.0  date: 05/06/2015 by Sidney Barthe
# @author: robin.scheibler@epfl.ch, ivan.dokmanic@epfl.ch, sidney.barthe@epfl.ch
# @copyright: EPFL-IC-LCAV 2015

import unittest
import numpy as np

import pyroomacoustics as pra


c0 = np.array([  # left
            [ 0, 3, 3, 0],
            [ 0, 0, 0, 0],
            [ 0, 0, 2, 2],
            ])
c1 = np.array([  # right
            [ 0, 0, 6, 6],
            [ 8, 8, 8, 8],
            [ 0, 4, 4, 0],
            ])
c2 = np.array([  # floor
            [ 0, 0, 6, 3, ],
            [ 0, 8, 8, 0, ],
            [ 0, 0, 0, 0, ],
            ])
c3 = np.array([  # ceiling
            [ 0, 3, 6, 0, ],
            [ 0, 0, 8, 8, ],
            [ 2, 2, 4, 4, ],
            ])
c4 = np.array([  # back
            [ 0, 0, 0, 0, ],
            [ 0, 0, 8, 8, ],
            [ 0, 2, 4, 0, ],
            ])
c5 = np.array([  # front
            [ 3, 6, 6, 3, ],
            [ 0, 8, 8, 0, ],
            [ 0, 0, 4, 2, ],
            ])

# Strange room (not square and inclined roof)
wall_corners_3D = [c0, c1, c2, c3, c4, c5]

absorptions_3D = [ 0.1, 0.25, 0.25, 0.25, 0.2, 0.15 ]


# Let's describe a pentagonal room with corners :
# (-1,0) (-1,2) (0,3) (2,2) (2,-1)
d0 = np.array([  # side1
            [ -1, -1],
            [ 0, 2],
            ])
d1 = np.array([  # side2
            [ -1, 0],
            [ 2, 3],
            ])
d2 = np.array([  # side3
            [ 0, 2],
            [ 3, 2],
            ])
d3 = np.array([  # side4
            [ 2, 2],
            [ 2, -1],
            ])
d4 = np.array([  # side5
            [ 2, -1],
            [ -1, 0],
            ])
wall_corners_2D = [d0, d1, d2, d3, d4]


# Let's describe a simple non_convex room with corners :
# (0,0) (0,2) (1,1) (2,2) (2,0)
e0 = np.array([  # side1
            [ 0, 0],
            [ 0, 2],
            ])
e1 = np.array([  # side2
            [ 0, 1],
            [ 2, 1],
            ])
e2 = np.array([  # side3
            [ 1, 2],
            [ 1, 2],
            ])
e3 = np.array([  # side4
            [ 2, 2],
            [ 2, 0],
            ])
e4 = np.array([  # side5
            [ 2, 0],
            [ 0, 0],
            ])

wall_corners_2D_non_convex = [e0, e1, e2, e3, e4]

absorptions_2D = [ 0.1, 0.25, 0.25, 0.25, 0.2]


class TestRoomWalls(unittest.TestCase):

    def test_max_dist_3D(self):

        walls = [pra.libroom.Wall(c, a) for c, a in zip(wall_corners_3D, absorptions_3D)]
        obstructing_walls = []
        microphones = np.array([
            [1, ],
            [1, ],
            [1, ],
        ])

        room = pra.libroom.Room(walls, obstructing_walls, microphones)

        eps = 0.001
        result = room.get_max_distance()
        correct = np.sqrt(116)+1
        self.assertTrue(abs(result - correct) < eps)


    def test_max_dist_2D(self):

        walls = [pra.libroom.Wall2D(c, a) for c, a in zip(wall_corners_2D, absorptions_2D)]
        obstructing_walls = []
        microphones = np.array([
            [1, ],
            [1, ],
        ])

        room = pra.libroom.Room2D(walls, obstructing_walls, microphones)

        eps = 0.001
        result = room.get_max_distance()
        self.assertEqual(result, np.sqrt(25)+1)

    def test_same_wall_true3D(self):
        w1 = pra.libroom.Wall(wall_corners_3D[0], absorptions_3D[0])
        w2 = pra.libroom.Wall(wall_corners_3D[0], absorptions_3D[0])
        self.assertTrue(w1.same_as(w2))

    def test_same_wall_true2D(self):
        w1 = pra.libroom.Wall2D(wall_corners_2D[0], absorptions_3D[0])
        w2 = pra.libroom.Wall2D(wall_corners_2D[0], absorptions_3D[0])
        self.assertTrue(w1.same_as(w2))

    def test_same_wall_false3D(self):
        w1 = pra.libroom.Wall(wall_corners_3D[0], absorptions_3D[0])
        w2 = pra.libroom.Wall(wall_corners_3D[1], absorptions_3D[0])
        self.assertTrue(not w1.same_as(w2))

    def test_same_wall_false3D_more_corners(self):

        # Modification of wall_corners_3D[0]: adding a corner => 5 corners wall
        c1 = np.array([
            [0, 3, 3, 1.5, 0],
            [0, 0, 0, 0, 0],
            [0, 0, 2, 1.5, 2]])

        w1 = pra.libroom.Wall(wall_corners_3D[0], absorptions_3D[0])
        w2 = pra.libroom.Wall(c1, absorptions_3D[0])
        self.assertTrue(not w1.same_as(w2))


    def test_next_wall_hit(self):

        walls = [pra.libroom.Wall(c, a) for c, a in zip(wall_corners_3D, absorptions_3D)]
        obstructing_walls = []
        microphones = np.array([
            [1, ],
            [1, ],
            [1, ],
        ])

        room = pra.libroom.Room(walls, obstructing_walls, microphones)

        eps = 0.001

        # start on one empty space
        start = [-2,4,1]

        # end at the same (x,y) but very high in the sky
        end = [5,-3,1]

        ttuple = np.array(room.next_wall_hit(start, end, False))

        correct_result = np.allclose(ttuple[0], [0,2,1], atol=eps)
        correct_next_wall = ttuple[1] == 4

        self.assertTrue(correct_next_wall and correct_result)


    def test_next_wall_nohit(self):

        walls = [pra.libroom.Wall(c, a) for c, a in zip(wall_corners_3D, absorptions_3D)]
        obstructing_walls = []
        microphones = np.array([
            [1, ],
            [1, ],
            [1, ],
        ])

        room = pra.libroom.Room(walls, obstructing_walls, microphones)

        eps = 0.001

        # start outside the room
        start = [-1,-1,-1]

        # end outside the room
        end = [-2,-3,-1]

        ttuple = np.array(room.next_wall_hit(start, end, False))

        self.assertTrue(ttuple[1] == -1)


    def test_next_wall_hit2D(self):

        walls = [pra.libroom.Wall2D(c, a) for c, a in zip(wall_corners_2D, absorptions_2D)]
        obstructing_walls = []
        microphones = np.array([
            [1, ],
            [1, ],
            [1, ],
        ])

        room = pra.libroom.Room2D(walls, obstructing_walls, microphones)

        eps = 0.001

        # start on one empty space
        start = [0,-2]

        # end at the same (x,y) but very high in the sky
        end = [0,4]

        ttuple = np.array(room.next_wall_hit(start, end, False))

        correct_result = np.allclose(ttuple[0], [0, -1./3], atol=eps)
        correct_next_wall = ttuple[1] == 4

        self.assertTrue(correct_next_wall and correct_result )


    def test_scat_ray_blocked(self):
        walls = [pra.libroom.Wall2D(c, a) for c, a in zip(wall_corners_2D_non_convex, absorptions_2D)]
        obstructing_walls = [1, 2]  # index of the 2 possibly obstructing walls
        microphones = np.array([
            [1.5],
            [1.2]
        ])

        room = pra.libroom.Room2D(walls, obstructing_walls, microphones)

        radius = 0.1

        prev_wall = room.get_wall(0)

<<<<<<< HEAD
        prev_last_hit = [2.,0.2]
        last_hit = [0., 1.9]

        total_dist = 10.
=======
        prev_last_hit = [0.5, 0.]
        last_hit = [0, 1.9]
        total_dist = 0.
>>>>>>> b915492d

        energy = 1000000.
        energy_thres = 0.001
        scatter_coef = 0.1

        # Very high => will not be reached
        travel_time = 1.
        time_thres = 200.

        sound_speed = 340.
        output = [[[1., 2.]]]  # arbitrary initialisation to have the correct shape

<<<<<<< HEAD
        self.assertTrue(not room.scat_ray(energy, scatter_coef, prev_wall, prev_last_hit, last_hit, radius, total_dist, travel_time, time_thres, energy_thres, sound_speed,output))
=======
        self.assertTrue(not room.scat_ray(energy, scatter_coef, prev_wall, prev_last_hit, last_hit, radius, total_dist, travel_time,
                              time_thres, energy_thres, sound_speed, output))
>>>>>>> b915492d


    def test_scat_ray_ok(self):

        walls = [pra.libroom.Wall2D(c, a) for c, a in zip(wall_corners_2D_non_convex, absorptions_2D)]
        obstructing_walls = [1,2]
        microphones = np.array([
            [0.5 ],
            [0.2 ]
            ])

        room = pra.libroom.Room2D(walls, obstructing_walls, microphones)
        radius = 0.1

        prev_wall = room.get_wall(0)

<<<<<<< HEAD
        prev_last_hit = [2.,0.2]
        last_hit = [0., 1.9]
        total_dist = 10.
=======
        prev_last_hit = [2,0.2]
        last_hit = [0, 1.9]
        total_dist = 10

>>>>>>> b915492d

        energy = 1000000.
        energy_thres = 0.001
        scatter_coef = 0.1

        # Very high => will not be reached
        travel_time = 100.
        time_thres = 200.

        sound_speed = 340.

        output = [[[1.,2.]]] #arbitrary initialisation to have the correct shape
        self.assertTrue(room.scat_ray(energy, scatter_coef, prev_wall, prev_last_hit, last_hit, radius, total_dist, travel_time, time_thres, energy_thres, sound_speed,output))


    def test_contains_2D(self):

        walls = [pra.libroom.Wall2D(c, a) for c, a in zip(wall_corners_2D_non_convex, absorptions_2D)]
        obstructing_walls = []
        microphones = np.array([
            [0.5],
            [0.2]
        ])

        room = pra.libroom.Room2D(walls, obstructing_walls, microphones)

        self.assertTrue(room.contains(microphones[:,0]))


    def test_notcontains_2D(self):

        walls = [pra.libroom.Wall2D(c, a) for c, a in zip(wall_corners_2D_non_convex, absorptions_2D)]
        obstructing_walls = []
        microphones = np.array([
            [1.],
            [1.7]
        ])

        room = pra.libroom.Room2D(walls, obstructing_walls, microphones)

        self.assertTrue(not room.contains(microphones[:,0]))


    def test_contains_3D(self):

        walls = [pra.libroom.Wall(c, a) for c, a in zip(wall_corners_3D, absorptions_3D)]
        obstructing_walls = []
        microphones = np.array([
            [1.],
            [1.],
            [1.]
        ])

        room = pra.libroom.Room(walls, obstructing_walls, microphones)



        self.assertTrue(room.contains(microphones[:,0]))


    def test_notcontains_3D(self):

        walls = [pra.libroom.Wall(c, a) for c, a in zip(wall_corners_3D, absorptions_3D)]
        obstructing_walls = []
        microphones = np.array([
            [5.],
            [7.],
            [40]
        ])

        room = pra.libroom.Room(walls, obstructing_walls, microphones)



        self.assertTrue(not room.contains(microphones[:,0]))

if __name__ == '__main__':
    unittest.main()

<|MERGE_RESOLUTION|>--- conflicted
+++ resolved
@@ -256,16 +256,10 @@
 
         prev_wall = room.get_wall(0)
 
-<<<<<<< HEAD
-        prev_last_hit = [2.,0.2]
-        last_hit = [0., 1.9]
-
-        total_dist = 10.
-=======
+
         prev_last_hit = [0.5, 0.]
         last_hit = [0, 1.9]
         total_dist = 0.
->>>>>>> b915492d
 
         energy = 1000000.
         energy_thres = 0.001
@@ -278,12 +272,9 @@
         sound_speed = 340.
         output = [[[1., 2.]]]  # arbitrary initialisation to have the correct shape
 
-<<<<<<< HEAD
-        self.assertTrue(not room.scat_ray(energy, scatter_coef, prev_wall, prev_last_hit, last_hit, radius, total_dist, travel_time, time_thres, energy_thres, sound_speed,output))
-=======
+
         self.assertTrue(not room.scat_ray(energy, scatter_coef, prev_wall, prev_last_hit, last_hit, radius, total_dist, travel_time,
                               time_thres, energy_thres, sound_speed, output))
->>>>>>> b915492d
 
 
     def test_scat_ray_ok(self):
@@ -300,16 +291,11 @@
 
         prev_wall = room.get_wall(0)
 
-<<<<<<< HEAD
-        prev_last_hit = [2.,0.2]
-        last_hit = [0., 1.9]
-        total_dist = 10.
-=======
+
         prev_last_hit = [2,0.2]
         last_hit = [0, 1.9]
-        total_dist = 10
-
->>>>>>> b915492d
+        total_dist = 0.
+
 
         energy = 1000000.
         energy_thres = 0.001
